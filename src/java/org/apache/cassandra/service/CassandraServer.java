--- conflicted
+++ resolved
@@ -59,33 +59,13 @@
 		storageService = StorageService.instance();
 	}
 
-<<<<<<< HEAD
-	/*
-	 * The start function initializes the server and start's listening on the
-	 * specified port.
-	 */
-	public void start() throws IOException
-    {
-		LogUtil.init();
-		//LogUtil.setLogLevel("com.facebook", "DEBUG");
-		// Start the storage service
-		storageService.initServer();
-	}
-
-    protected Map<String,AColumnFamily> readColumnFamily(List<ReadCommand> commands, int consistency_level)
+    protected Map<String, AColumnFamily> readColumnFamily(List<ReadCommand> commands, int consistency_level)
     throws InvalidRequestException, UnavailableException, TimedOutException
     {
         // TODO - Support multiple column families per row, right now row only contains 1 column family
         String cfName = commands.get(0).getColumnFamilyName();
 
-        Map<String,AColumnFamily> columnFamilyKeyMap = new HashMap<String,AColumnFamily>();
-=======
-    protected Map<String, ColumnFamily> readColumnFamily(List<ReadCommand> commands, int consistency_level)
-    throws InvalidRequestException, UnavailableException, TimedOutException
-    {
-        // TODO - Support multiple column families per row, right now row only contains 1 column family
-        Map<String, ColumnFamily> columnFamilyKeyMap = new HashMap<String,ColumnFamily>();
->>>>>>> 5bcdbcfa
+        Map<String, AColumnFamily> columnFamilyKeyMap = new HashMap<String,AColumnFamily>();
 
         if (consistency_level == ConsistencyLevel.ZERO)
         {
