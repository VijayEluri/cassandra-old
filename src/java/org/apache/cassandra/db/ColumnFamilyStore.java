/**
 * Licensed to the Apache Software Foundation (ASF) under one
 * or more contributor license agreements.  See the NOTICE file
 * distributed with this work for additional information
 * regarding copyright ownership.  The ASF licenses this file
 * to you under the Apache License, Version 2.0 (the
 * "License"); you may not use this file except in compliance
 * with the License.  You may obtain a copy of the License at
 *
 *     http://www.apache.org/licenses/LICENSE-2.0
 *
 * Unless required by applicable law or agreed to in writing, software
 * distributed under the License is distributed on an "AS IS" BASIS,
 * WITHOUT WARRANTIES OR CONDITIONS OF ANY KIND, either express or implied.
 * See the License for the specific language governing permissions and
 * limitations under the License.
 */

package org.apache.cassandra.db;

import java.io.File;
import java.io.IOException;
import java.io.Closeable;
import java.lang.management.ManagementFactory;
import javax.management.MBeanServer;
import javax.management.ObjectName;
import java.util.*;
import java.util.concurrent.*;
import java.util.concurrent.locks.Condition;
import java.util.concurrent.atomic.AtomicInteger;
import java.util.concurrent.atomic.AtomicReference;

import org.apache.cassandra.service.SliceRange;
import org.apache.log4j.Logger;

import org.apache.cassandra.config.DatabaseDescriptor;
import org.apache.cassandra.dht.IPartitioner;
import org.apache.cassandra.dht.Range;
import org.apache.cassandra.io.*;
import java.net.InetAddress;
import java.util.regex.Matcher;
import java.util.regex.Pattern;

import org.apache.cassandra.service.StorageService;
import org.apache.cassandra.service.AntiEntropyService;
import org.apache.cassandra.utils.*;
import org.apache.cassandra.concurrent.DebuggableThreadPoolExecutor;
import org.apache.cassandra.concurrent.NamedThreadFactory;
import org.apache.cassandra.db.filter.*;
import org.apache.cassandra.db.marshal.AbstractType;

import org.apache.commons.lang.StringUtils;
import org.apache.commons.lang.ArrayUtils;
import org.apache.commons.collections.IteratorUtils;
import org.apache.commons.collections.PredicateUtils;
import org.apache.commons.collections.iterators.FilterIterator;

import org.cliffc.high_scale_lib.NonBlockingHashMap;

import com.google.common.base.Predicate;
import com.google.common.collect.Iterators;

public final class ColumnFamilyStore implements ColumnFamilyStoreMBean
{
    private static Logger logger_ = Logger.getLogger(ColumnFamilyStore.class);

    /*
     * submitFlush first puts [Binary]Memtable.getSortedContents on the flushSorter executor,
     * which then puts the sorted results on the writer executor.  This is because sorting is CPU-bound,
     * and writing is disk-bound; we want to be able to do both at once.  When the write is complete,
     * we turn the writer into an SSTableReader and add it to ssTables_ where it is available for reads.
     *
     * For BinaryMemtable that's about all that happens.  For live Memtables there are two other things
     * that switchMemtable does (which should be the only caller of submitFlush in this case).
     * First, it puts the Memtable into memtablesPendingFlush, where it stays until the flush is complete
     * and it's been added as an SSTableReader to ssTables_.  Second, it adds an entry to commitLogUpdater
     * that waits for the flush to complete, then calls onMemtableFlush.  This allows multiple flushes
     * to happen simultaneously on multicore systems, while still calling onMF in the correct order,
     * which is necessary for replay in case of a restart since CommitLog assumes that when onMF is
     * called, all data up to the given context has been persisted to SSTables.
     */
    private static NonBlockingHashMap<String, Set<Memtable>> memtablesPendingFlush = new NonBlockingHashMap<String, Set<Memtable>>();
    private static ExecutorService flushSorter_
            = new DebuggableThreadPoolExecutor(1,
                                               Runtime.getRuntime().availableProcessors(),
                                               Integer.MAX_VALUE,
                                               TimeUnit.SECONDS,
                                               new LinkedBlockingQueue<Runnable>(2 * Runtime.getRuntime().availableProcessors()),
                                               new NamedThreadFactory("FLUSH-SORTER-POOL"));
    private static ExecutorService flushWriter_
            = new DebuggableThreadPoolExecutor(DatabaseDescriptor.getAllDataFileLocations().length,
                                               DatabaseDescriptor.getAllDataFileLocations().length,
                                               Integer.MAX_VALUE,
                                               TimeUnit.SECONDS,
                                               new LinkedBlockingQueue<Runnable>(),
                                               new NamedThreadFactory("FLUSH-WRITER-POOL"));
    private static ExecutorService commitLogUpdater_ = new DebuggableThreadPoolExecutor("MEMTABLE-POST-FLUSHER");

    private final String table_;
    public final String columnFamily_;
    private final boolean isSuper_;

    private volatile Integer memtableSwitchCount = 0;

    /* This is used to generate the next index for a SSTable */
    private AtomicInteger fileIndexGenerator_ = new AtomicInteger(0);

    /* active memtable associated with this ColumnFamilyStore. */
    private Memtable memtable_;

    // TODO binarymemtable ops are not threadsafe (do they need to be?)
    private AtomicReference<BinaryMemtable> binaryMemtable_;

    /* SSTables on disk for this column family */
    private SSTableTracker ssTables_ = new SSTableTracker();

    private TimedStatsDeque readStats_ = new TimedStatsDeque(60000);
    private TimedStatsDeque writeStats_ = new TimedStatsDeque(60000);
    
    private final IPartitioner partitioner = StorageService.getPartitioner();

    ColumnFamilyStore(String table, String columnFamilyName, boolean isSuper, int indexValue) throws IOException
    {
        table_ = table;
        columnFamily_ = columnFamilyName;
        isSuper_ = isSuper;
        fileIndexGenerator_.set(indexValue);
        memtable_ = new Memtable(table_, columnFamily_);
        binaryMemtable_ = new AtomicReference<BinaryMemtable>(new BinaryMemtable(table_, columnFamily_));
    }

    public static ColumnFamilyStore getColumnFamilyStore(String table, String columnFamily) throws IOException
    {
        /*
         * Get all data files associated with old Memtables for this table.
         * These files are named as follows <Table>-1.db, ..., <Table>-n.db. Get
         * the max which in this case is n and increment it to use it for next
         * index.
         */
        List<Integer> generations = new ArrayList<Integer>();
        String[] dataFileDirectories = DatabaseDescriptor.getAllDataFileLocationsForTable(table);
        for (String directory : dataFileDirectories)
        {
            File fileDir = new File(directory);
            File[] files = fileDir.listFiles();
            
            for (File file : files)
            {
                String filename = file.getName();
                String cfName = getColumnFamilyFromFileName(filename);

                if (cfName.equals(columnFamily))
                {
                    generations.add(getGenerationFromFileName(filename));
                }
            }
        }
        Collections.sort(generations);
        int value = (generations.size() > 0) ? (generations.get(generations.size() - 1)) : 0;

        ColumnFamilyStore cfs = new ColumnFamilyStore(table, columnFamily, "Super".equals(DatabaseDescriptor.getColumnType(table, columnFamily)), value);

        MBeanServer mbs = ManagementFactory.getPlatformMBeanServer();
        try
        {
            mbs.registerMBean(cfs, new ObjectName(
                    "org.apache.cassandra.db:type=ColumnFamilyStores,name=" + table + ",columnfamily=" + columnFamily));
        }
        catch (Exception e)
        {
            throw new RuntimeException(e);
        }

        return cfs;
    }

    void onStart() throws IOException
    {
        if (logger_.isDebugEnabled())
            logger_.debug("Starting CFS " + columnFamily_);
        // scan for data files corresponding to this CF
        List<File> sstableFiles = new ArrayList<File>();
        Pattern auxFilePattern = Pattern.compile("(.*)(-Filter\\.db$|-Index\\.db$)");
        String[] dataFileDirectories = DatabaseDescriptor.getAllDataFileLocationsForTable(table_);
        for (String directory : dataFileDirectories)
        {
            File fileDir = new File(directory);
            File[] files = fileDir.listFiles();
            for (File file : files)
            {
                String filename = file.getName();
                String cfName = getColumnFamilyFromFileName(filename);

                // skip files that are not from this column family
                if (!cfName.equals(columnFamily_))
                    continue;

                /* look for and remove orphans. An orphan is a -Filter.db or -Index.db with no corresponding -Data.db. */
                Matcher matcher = auxFilePattern.matcher(file.getAbsolutePath());
                if (matcher.matches())
                {
                    String basePath = matcher.group(1);
                    if (!new File(basePath + "-Data.db").exists())
                    {
                        logger_.info(String.format("Removing orphan %s", file.getAbsolutePath()));
                        FileUtils.deleteWithConfirm(file);
                        continue;
                    }
                }

                if (((file.length() == 0 && !filename.endsWith("-Compacted")) || (filename.contains("-" + SSTable.TEMPFILE_MARKER))))
                {
                    FileUtils.deleteWithConfirm(file);
                    continue;
                }

                if (filename.contains("-Data.db"))
                {
                    sstableFiles.add(file.getAbsoluteFile());
                }
            }
        }
        Collections.sort(sstableFiles, new FileUtils.FileComparator());

        /* Load the index files and the Bloom Filters associated with them. */
        List<SSTableReader> sstables = new ArrayList<SSTableReader>();
        for (File file : sstableFiles)
        {
            String filename = file.getAbsolutePath();
            if (SSTable.deleteIfCompacted(filename))
                continue;

            SSTableReader sstable;
            try
            {
                sstable = SSTableReader.open(filename);
            }
            catch (IOException ex)
            {
                logger_.error("Corrupt file " + filename + "; skipped", ex);
                continue;
            }
            sstables.add(sstable);
        }
        ssTables_.onStart(sstables);

        // submit initial check-for-compaction request
        CompactionManager.instance().submit(ColumnFamilyStore.this);

        // schedule hinted handoff
        if (table_.equals(Table.SYSTEM_TABLE) && columnFamily_.equals(HintedHandOffManager.HINTS_CF))
        {
            HintedHandOffManager.instance().scheduleHandoffsFor(this);
        }
    }

    /*
     * This method is called to obtain statistics about
     * the Column Family represented by this Column Family
     * Store. It will report the total number of files on
     * disk and the total space oocupied by the data files
     * associated with this Column Family.
    */
    public String cfStats(String newLineSeparator)
    {
        StringBuilder sb = new StringBuilder();
        /*
         * We want to do this so that if there are
         * no files on disk we do not want to display
         * something ugly on the admin page.
        */
        if (ssTables_.size() == 0)
        {
            return sb.toString();
        }
        sb.append(columnFamily_ + " statistics :");
        sb.append(newLineSeparator);
        sb.append("Number of files on disk : " + ssTables_.size());
        sb.append(newLineSeparator);
        double totalSpace = 0d;
        for (SSTableReader sstable: ssTables_)
        {
            File f = new File(sstable.getFilename());
            totalSpace += f.length();
        }
        String diskSpace = FileUtils.stringifyFileSize(totalSpace);
        sb.append("Total disk space : " + diskSpace);
        sb.append(newLineSeparator);
        sb.append("--------------------------------------");
        sb.append(newLineSeparator);
        return sb.toString();
    }
    
    /*
     * This method forces a compaction of the SSTables on disk. We wait
     * for the process to complete by waiting on a future pointer.
    */
    List<SSTableReader> forceAntiCompaction(Collection<Range> ranges, InetAddress target)
    {
        assert ranges != null;
        Future<List<SSTableReader>> futurePtr = CompactionManager.instance().submitAnti(ColumnFamilyStore.this,
                                                                                        ranges, target);

        List<SSTableReader> result;
        try
        {
            /* Waiting for the compaction to complete. */
            result = futurePtr.get();
            if (logger_.isDebugEnabled())
              logger_.debug("Done forcing compaction ...");
        }
        catch (Exception ex)
        {
            throw new RuntimeException(ex);
        }
        return result;
    }

    /**
     * @return the name of the column family
     */
    public String getColumnFamilyName()
    {
        return columnFamily_;
    }

    private static String getColumnFamilyFromFileName(String filename)
            {
        return filename.split("-")[0];
    }

    public static int getGenerationFromFileName(String filename)
    {
        /*
         * File name is of the form <table>-<column family>-<index>-Data.db.
         * This tokenizer will strip the .db portion.
         */
        StringTokenizer st = new StringTokenizer(filename, "-");
        /*
         * Now I want to get the index portion of the filename. We accumulate
         * the indices and then sort them to get the max index.
         */
        int count = st.countTokens();
        int i = 0;
        String index = null;
        while (st.hasMoreElements())
        {
            index = (String) st.nextElement();
            if (i == (count - 2))
            {
                break;
            }
            ++i;
        }
        return Integer.parseInt(index);
    }

    /*
     * @return a temporary file name for an sstable.
     * When the sstable object is closed, it will be renamed to a non-temporary
     * format, so incomplete sstables can be recognized and removed on startup.
     */
    synchronized String getTempSSTablePath()
    {
        String fname = getTempSSTableFileName();
        return new File(DatabaseDescriptor.getDataFileLocationForTable(table_), fname).getAbsolutePath();
    }

    public String getTempSSTableFileName()
    {
        return String.format("%s-%s-%s-Data.db",
                             columnFamily_, SSTable.TEMPFILE_MARKER, fileIndexGenerator_.incrementAndGet());
    }

    Future<?> switchMemtable(Memtable oldMemtable, final boolean writeCommitLog) throws IOException
    {
        /**
         *  If we can get the writelock, that means no new updates can come in and 
         *  all ongoing updates to memtables have completed. We can get the tail
         *  of the log and use it as the starting position for log replay on recovery.
         */
        Table.flusherLock_.writeLock().lock();
        try
        {
            final CommitLog.CommitLogContext ctx = CommitLog.open().getContext(); // this is harmless if !writeCommitLog

            if (oldMemtable.isFrozen())
            {
                return null;
            }
            logger_.info(columnFamily_ + " has reached its threshold; switching in a fresh Memtable");
            oldMemtable.freeze();
            final Condition condition = submitFlush(oldMemtable);
            memtable_ = new Memtable(table_, columnFamily_);
            // a second executor that makes sure the onMemtableFlushes get called in the right order,
            // while keeping the wait-for-flush (future.get) out of anything latency-sensitive.
            return commitLogUpdater_.submit(new Runnable()
            {
                public void run()
                {
                    try
                    {
                        condition.await();
                        if (writeCommitLog)
                        {
                            // if we're not writing to the commit log, we are replaying the log, so marking
                            // the log header with "you can discard anything written before the context" is not valid
                            onMemtableFlush(ctx);
                        }
                    }
                    catch (Exception e)
                    {
                        throw new RuntimeException(e);
                    }
                }
            });
        }
        finally
        {
            Table.flusherLock_.writeLock().unlock();
            if (memtableSwitchCount == Integer.MAX_VALUE)
            {
                memtableSwitchCount = 0;
            }
            memtableSwitchCount++;
        }
    }

    void switchBinaryMemtable(String key, byte[] buffer) throws IOException
    {
        binaryMemtable_.set(new BinaryMemtable(table_, columnFamily_));
        binaryMemtable_.get().put(key, buffer);
    }

    public void forceFlushIfExpired() throws IOException
    {
        if (memtable_.isExpired())
            forceFlush();
    }

    public Future<?> forceFlush() throws IOException
    {
        if (memtable_.isClean())
            return null;

        return switchMemtable(memtable_, true);
    }

    void forceBlockingFlush() throws IOException, ExecutionException, InterruptedException
    {
        Future<?> future = forceFlush();
        if (future != null)
            future.get();
    }

    public void forceFlushBinary()
    {
        if (binaryMemtable_.get().isClean())
            return;

        submitFlush(binaryMemtable_.get());
    }

    /**
     * Insert/Update the column family for this key.
     * Caller is responsible for acquiring Table.flusherLock!
     * param @ lock - lock that needs to be used.
     * param @ key - key for update/insert
     * param @ columnFamily - columnFamily changes
     */
    Memtable apply(String key, AColumnFamily columnFamily) throws IOException
    {
        long start = System.currentTimeMillis();

        boolean flushRequested = memtable_.isThresholdViolated();
        memtable_.put(key, columnFamily);
        writeStats_.add(System.currentTimeMillis() - start);
        
        return flushRequested ? memtable_ : null;
    }

    /*
     * Insert/Update the column family for this key. param @ lock - lock that
     * needs to be used. param @ key - key for update/insert param @
     * columnFamily - columnFamily changes
     */
    void applyBinary(String key, byte[] buffer) throws IOException
    {
        long start = System.currentTimeMillis();
        binaryMemtable_.get().put(key, buffer);
        writeStats_.add(System.currentTimeMillis() - start);
    }

    /*
     This is complicated because we need to preserve deleted columns, supercolumns, and columnfamilies
     until they have been deleted for at least GC_GRACE_IN_SECONDS.  But, we do not need to preserve
     their contents; just the object itself as a "tombstone" that can be used to repair other
     replicas that do not know about the deletion.
     */
    static ColumnFamily removeDeleted(ColumnFamily cf)
    {
        return removeDeleted(cf, getDefaultGCBefore());
    }

    public static int getDefaultGCBefore()
    {
        return (int)(System.currentTimeMillis() / 1000) - DatabaseDescriptor.getGcGraceInSeconds();
    }

    public static ColumnFamily removeDeleted(ColumnFamily cf, int gcBefore)
    {
        if (cf == null)
        {
            return null;
        }

        if (cf.isSuper())
            removeDeletedSuper(cf, gcBefore);
        else
            removeDeletedStandard(cf, gcBefore);

        // in case of a timestamp tie, tombstones get priority over non-tombstones.
        // (we want this to be deterministic to avoid confusion.)
        if (cf.getColumnCount() == 0 && cf.getLocalDeletionTime() <= gcBefore)
        {
            return null;
        }
        return cf;
    }

    private static void removeDeletedStandard(ColumnFamily cf, int gcBefore)
    {
        Iterator<IColumn> iter = cf.getColumns().iterator();
        while (iter.hasNext())
        {
            IColumn c = iter.next();
            if ((c.isMarkedForDelete() && c.getLocalDeletionTime() <= gcBefore)
                || c.timestamp() <= cf.getMarkedForDeleteAt())
            {
                // garbage collect the cf
                iter.remove();
            }
        }
    }

    private static void removeDeletedSuper(ColumnFamily cf, int gcBefore)
    {
        // TODO assume deletion means "most are deleted?" and add to clone, instead of remove from original?
        // this could be improved by having compaction, or possibly even removeDeleted, r/m the tombstone
        // once gcBefore has passed, so if new stuff is added in it doesn't used the wrong algorithm forever
        Iterator<IColumn> iter = cf.getColumns().iterator();
        while (iter.hasNext())
        {
            IColumn c = iter.next();
            long minTimestamp = Math.max(c.getMarkedForDeleteAt(), cf.getMarkedForDeleteAt());
            for (IColumn subColumn : c.getSubColumns())
            {
                if (subColumn.timestamp() <= minTimestamp
                    || (subColumn.isMarkedForDelete() && subColumn.getLocalDeletionTime() <= gcBefore))
                {
                    ((SuperColumn)c).remove(subColumn.name());
                }
            }
            if (c.getSubColumns().isEmpty() && c.getLocalDeletionTime() <= gcBefore)
            {
                // garbage collect the cf
                iter.remove();
            }
        }
    }

    /*
<<<<<<< HEAD
     * This version is used only on start up when we are recovering from logs.
     * Hence no locking is required since we process logs on the main thread. In
     * the future we may want to parellelize the log processing for a table by
     * having a thread per log file present for recovery. Re-visit at that time.
     */
    void applyNow(String key, AColumnFamily columnFamily) throws IOException
    {
        getMemtableThreadSafe().put(key, columnFamily);
    }

    /*
=======
>>>>>>> e3ec9984
     * This method is called when the Memtable is frozen and ready to be flushed
     * to disk. This method informs the CommitLog that a particular ColumnFamily
     * is being flushed to disk.
     */
    void onMemtableFlush(CommitLog.CommitLogContext cLogCtx) throws IOException
    {
        if (cLogCtx.isValidContext())
        {
            CommitLog.open().onMemtableFlush(table_, columnFamily_, cLogCtx);
        }
    }

    /*
     * Called after the Memtable flushes its in-memory data, or we add a file
     * via bootstrap. This information is
     * cached in the ColumnFamilyStore. This is useful for reads because the
     * ColumnFamilyStore first looks in the in-memory store and the into the
     * disk to find the key. If invoked during recoveryMode the
     * onMemtableFlush() need not be invoked.
     *
     * param @ filename - filename just flushed to disk
     */
    public void addSSTable(SSTableReader sstable)
    {
        ssTables_.add(sstable);
        CompactionManager.instance().submit(this);
    }

    /*
     * Group files of similar size into buckets.
     */
    static Set<List<SSTableReader>> getCompactionBuckets(Iterable<SSTableReader> files, long min)
    {
        Map<List<SSTableReader>, Long> buckets = new HashMap<List<SSTableReader>, Long>();
        for (SSTableReader sstable : files)
        {
            long size = sstable.length();

            boolean bFound = false;
            // look for a bucket containing similar-sized files:
            // group in the same bucket if it's w/in 50% of the average for this bucket,
            // or this file and the bucket are all considered "small" (less than `min`)
            for (List<SSTableReader> bucket : buckets.keySet())
            {
                long averageSize = buckets.get(bucket);
                if ((size > averageSize / 2 && size < 3 * averageSize / 2)
                    || (size < min && averageSize < min))
                {
                    // remove and re-add because adding changes the hash
                    buckets.remove(bucket);
                    averageSize = (averageSize + size) / 2;
                    bucket.add(sstable);
                    buckets.put(bucket, averageSize);
                    bFound = true;
                    break;
                }
            }
            // no similar bucket found; put it in a new one
            if (!bFound)
            {
                ArrayList<SSTableReader> bucket = new ArrayList<SSTableReader>();
                bucket.add(sstable);
                buckets.put(bucket, size);
            }
        }

        return buckets.keySet();
    }

    /*
     * Break the files into buckets and then compact.
     */
    int doCompaction(int minThreshold, int maxThreshold) throws IOException
    {
        int filesCompacted = 0;
        if (minThreshold > 0 && maxThreshold > 0)
        {
            logger_.debug("Checking to see if compaction of " + columnFamily_ + " would be useful");
            for (List<SSTableReader> sstables : getCompactionBuckets(ssTables_, 50L * 1024L * 1024L))
            {
                if (sstables.size() < minThreshold)
                {
                    continue;
                }
                // if we have too many to compact all at once, compact older ones first -- this avoids
                // re-compacting files we just created.
                Collections.sort(sstables);
                boolean major = sstables.size() == ssTables_.size();
                filesCompacted += doFileCompaction(sstables.subList(0, Math.min(sstables.size(), maxThreshold)));
            }
            logger_.debug(filesCompacted + " files compacted");
        }
        else
        {
            logger_.debug("Compaction is currently disabled.");
        }
        return filesCompacted;
    }

    void doMajorCompaction(long skip) throws IOException
    {
        doMajorCompactionInternal(skip);
    }

    /*
     * Compact all the files irrespective of the size.
     * skip : is the amount in GB of the files to be skipped
     * all files greater than skip GB are skipped for this compaction.
     * Except if skip is 0 , in that case this is ignored and all files are taken.
     */
    void doMajorCompactionInternal(long skip) throws IOException
    {
        Collection<SSTableReader> sstables;
        if (skip > 0)
        {
            sstables = new ArrayList<SSTableReader>();
            for (SSTableReader sstable : ssTables_)
            {
                if (sstable.length() < skip * 1024L * 1024L * 1024L)
                {
                    sstables.add(sstable);
                }
            }
        }
        else
        {
            sstables = ssTables_.getSSTables();
        }

        doFileCompaction(sstables);
    }

    /*
     * Add up all the files sizes this is the worst case file
     * size for compaction of all the list of files given.
     */
    long getExpectedCompactedFileSize(Iterable<SSTableReader> sstables)
    {
        long expectedFileSize = 0;
        for (SSTableReader sstable : sstables)
        {
            long size = sstable.length();
            expectedFileSize = expectedFileSize + size;
        }
        return expectedFileSize;
    }

    /*
     *  Find the maximum size file in the list .
     */
    SSTableReader getMaxSizeFile(Iterable<SSTableReader> sstables)
    {
        long maxSize = 0L;
        SSTableReader maxFile = null;
        for (SSTableReader sstable : sstables)
        {
            if (sstable.length() > maxSize)
            {
                maxSize = sstable.length();
                maxFile = sstable;
            }
        }
        return maxFile;
    }

    List<SSTableReader> doAntiCompaction(Collection<Range> ranges, InetAddress target) throws IOException
    {
        return doFileAntiCompaction(ssTables_.getSSTables(), ranges, target);
    }

    void forceCleanup()
    {
        CompactionManager.instance().submitCleanup(ColumnFamilyStore.this);
    }

    /**
     * This function goes over each file and removes the keys that the node is not responsible for
     * and only keeps keys that this node is responsible for.
     *
     * @throws IOException
     */
    void doCleanupCompaction() throws IOException
    {
        for (SSTableReader sstable : ssTables_)
        {
            doCleanup(sstable);
        }
    }

    /**
     * cleans up one particular file by removing keys that this node is not responsible for.
     * @throws IOException
     */
    /* TODO: Take care of the comments later. */
    void doCleanup(SSTableReader sstable) throws IOException
    {
        assert sstable != null;
        List<SSTableReader> sstables = doFileAntiCompaction(Arrays.asList(sstable), StorageService.instance().getLocalRanges(), null);
        if (!sstables.isEmpty())
        {
            assert sstables.size() == 1;
            addSSTable(sstables.get(0));
        }
        if (logger_.isDebugEnabled())
          logger_.debug("Original file : " + sstable + " of size " + sstable.length());
        ssTables_.markCompacted(Arrays.asList(sstable));
    }

    /**
     * This function is used to do the anti compaction process , it spits out the file which has keys that belong to a given range
     * If the target is not specified it spits out the file as a compacted file with the unecessary ranges wiped out.
     *
     * @param sstables
     * @param ranges
     * @param target
     * @return
     * @throws IOException
     */
    List<SSTableReader> doFileAntiCompaction(Collection<SSTableReader> sstables, Collection<Range> ranges, InetAddress target) throws IOException
    {
        logger_.info("AntiCompacting [" + StringUtils.join(sstables, ",") + "]");
        // Calculate the expected compacted filesize
        long expectedRangeFileSize = getExpectedCompactedFileSize(sstables) / 2;
        String compactionFileLocation = DatabaseDescriptor.getDataFileLocationForTable(table_, expectedRangeFileSize);
        if (compactionFileLocation == null)
        {
            throw new UnsupportedOperationException("disk full");
        }
        if (target != null)
        {
            // compacting for streaming: send to subdirectory
            compactionFileLocation = compactionFileLocation + File.separator + DatabaseDescriptor.STREAMING_SUBDIR;
        }
        List<SSTableReader> results = new ArrayList<SSTableReader>();

        long startTime = System.currentTimeMillis();
        long totalkeysWritten = 0;

        int expectedBloomFilterSize = Math.max(SSTableReader.indexInterval(), (int)(SSTableReader.getApproximateKeyCount(sstables) / 2));
        if (logger_.isDebugEnabled())
          logger_.debug("Expected bloom filter size : " + expectedBloomFilterSize);

        SSTableWriter writer = null;
        CompactionIterator ci = new CompactionIterator(sstables, getDefaultGCBefore(), sstables.size() == ssTables_.size());
        Iterator nni = new FilterIterator(ci, PredicateUtils.notNullPredicate());

        try
        {
            if (!nni.hasNext())
            {
                return results;
            }

            while (nni.hasNext())
            {
                CompactionIterator.CompactedRow row = (CompactionIterator.CompactedRow) nni.next();
                if (Range.isTokenInRanges(row.key.token, ranges))
                {
                    if (writer == null)
                    {
                        FileUtils.createDirectory(compactionFileLocation);
                        String newFilename = new File(compactionFileLocation, getTempSSTableFileName()).getAbsolutePath();
                        writer = new SSTableWriter(newFilename, expectedBloomFilterSize, StorageService.getPartitioner());
                    }
                    writer.append(row.key, row.buffer);
                    totalkeysWritten++;
                }
            }
        }
        finally
        {
            ci.close();
        }

        if (writer != null)
        {
            results.add(writer.closeAndOpenReader(DatabaseDescriptor.getKeysCachedFraction(table_)));
            String format = "AntiCompacted to %s.  %d/%d bytes for %d keys.  Time: %dms.";
            long dTime = System.currentTimeMillis() - startTime;
            logger_.info(String.format(format, writer.getFilename(), getTotalBytes(sstables), results.get(0).length(), totalkeysWritten, dTime));
        }

        return results;
    }

    private int doFileCompaction(Collection<SSTableReader> sstables) throws IOException
    {
        return doFileCompaction(sstables, getDefaultGCBefore());
    }

    /*
    * This function does the actual compaction for files.
    * It maintains a priority queue of with the first key from each file
    * and then removes the top of the queue and adds it to the SStable and
    * repeats this process while reading the next from each file until its
    * done with all the files . The SStable to which the keys are written
    * represents the new compacted file. Before writing if there are keys
    * that occur in multiple files and are the same then a resolution is done
    * to get the latest data.
    *
    * The collection of sstables passed may be empty (but not null); even if
    * it is not empty, it may compact down to nothing if all rows are deleted.
    */
    int doFileCompaction(Collection<SSTableReader> sstables, int gcBefore) throws IOException
    {
        if (DatabaseDescriptor.isSnapshotBeforeCompaction())
            Table.open(table_).snapshot("compact-" + columnFamily_);
        logger_.info("Compacting [" + StringUtils.join(sstables, ",") + "]");
        String compactionFileLocation = DatabaseDescriptor.getDataFileLocationForTable(table_, getExpectedCompactedFileSize(sstables));
        // If the compaction file path is null that means we have no space left for this compaction.
        // try again w/o the largest one.
        if (compactionFileLocation == null)
        {
            SSTableReader maxFile = getMaxSizeFile(sstables);
            List<SSTableReader> smallerSSTables = new ArrayList<SSTableReader>(sstables);
            smallerSSTables.remove(maxFile);
            return doFileCompaction(smallerSSTables, gcBefore);
        }

        // new sstables from flush can be added during a compaction, but only the compaction can remove them,
        // so in our single-threaded compaction world this is a valid way of determining if we're compacting
        // all the sstables (that existed when we started)
        boolean major = sstables.size() == ssTables_.size();

        long startTime = System.currentTimeMillis();
        long totalkeysWritten = 0;

        // TODO the int cast here is potentially buggy
        int expectedBloomFilterSize = Math.max(SSTableReader.indexInterval(), (int)SSTableReader.getApproximateKeyCount(sstables));
        if (logger_.isDebugEnabled())
          logger_.debug("Expected bloom filter size : " + expectedBloomFilterSize);

        SSTableWriter writer;
        CompactionIterator ci = new CompactionIterator(sstables, gcBefore, major); // retain a handle so we can call close()
        Iterator nni = new FilterIterator(ci, PredicateUtils.notNullPredicate());

        try
        {
            if (!nni.hasNext())
            {
                // don't mark compacted in the finally block, since if there _is_ nondeleted data,
                // we need to sync it (via closeAndOpen) first, so there is no period during which
                // a crash could cause data loss.
                ssTables_.markCompacted(sstables);
                return 0;
            }

            String newFilename = new File(compactionFileLocation, getTempSSTableFileName()).getAbsolutePath();
            writer = new SSTableWriter(newFilename, expectedBloomFilterSize, StorageService.getPartitioner());

            // validate the CF as we iterate over it
            InetAddress initiator = major ? FBUtilities.getLocalAddress() : null;
            AntiEntropyService.IValidator validator = AntiEntropyService.instance().getValidator(table_, columnFamily_, initiator);
            validator.prepare();
            while (nni.hasNext())
            {
                CompactionIterator.CompactedRow row = (CompactionIterator.CompactedRow) nni.next();
                writer.append(row.key, row.buffer);
                validator.add(row);
                totalkeysWritten++;
            }
            validator.complete();
        }
        finally
        {
            ci.close();
        }

        SSTableReader ssTable = writer.closeAndOpenReader(DatabaseDescriptor.getKeysCachedFraction(table_));
        ssTables_.add(ssTable);
        ssTables_.markCompacted(sstables);
        CompactionManager.instance().submit(ColumnFamilyStore.this);

        String format = "Compacted to %s.  %d/%d bytes for %d keys.  Time: %dms.";
        long dTime = System.currentTimeMillis() - startTime;
        logger_.info(String.format(format, writer.getFilename(), getTotalBytes(sstables), ssTable.length(), totalkeysWritten, dTime));
        return sstables.size();
    }

    /**
     * Performs a readonly compaction of all sstables in order to validate
     * them on request, but without performing any writes.
     */
    void doReadonlyCompaction(InetAddress initiator) throws IOException
    {
        Collection<SSTableReader> sstables = ssTables_.getSSTables();
        CompactionIterator ci = new CompactionIterator(sstables, getDefaultGCBefore(), true);
        try
        {
            Iterator nni = new FilterIterator(ci, PredicateUtils.notNullPredicate());

            // validate the CF as we iterate over it
            AntiEntropyService.IValidator validator = AntiEntropyService.instance().getValidator(table_, columnFamily_, initiator);
            validator.prepare();
            while (nni.hasNext())
            {
                CompactionIterator.CompactedRow row = (CompactionIterator.CompactedRow) nni.next();
                validator.add(row);
            }
            validator.complete();
        }
        finally
        {
            ci.close();
        }
    }

    private long getTotalBytes(Iterable<SSTableReader> sstables)
    {
        long sum = 0;
        for (SSTableReader sstable : sstables)
        {
            sum += sstable.length();
        }
        return sum;
    }

    public static List<Memtable> getUnflushedMemtables(String cfName)
    {
        return new ArrayList<Memtable>(getMemtablesPendingFlushNotNull(cfName));
    }

    static Set<Memtable> getMemtablesPendingFlushNotNull(String columnFamilyName)
    {
        Set<Memtable> memtables = memtablesPendingFlush.get(columnFamilyName);
        if (memtables == null)
        {
            memtablesPendingFlush.putIfAbsent(columnFamilyName, new ConcurrentSkipListSet<Memtable>());
            memtables = memtablesPendingFlush.get(columnFamilyName); // might not be the object we just put, if there was a race!
        }
        return memtables;
    }

    /**
     * submits flush sort on the flushSorter executor, which will in turn submit to flushWriter when sorted.
     * TODO because our executors use CallerRunsPolicy, when flushSorter fills up, no writes will proceed
     * because the next flush will start executing on the caller, mutation-stage thread that has the
     * flush write lock held.  (writes aquire this as a read lock before proceeding.)
     * This is good, because it backpressures flushes, but bad, because we can't write until that last
     * flushing thread finishes sorting, which will almost always be longer than any of the flushSorter threads proper
     * (since, by definition, it started last).
     */
    Condition submitFlush(final IFlushable flushable)
    {
        logger_.info("Enqueuing flush of " + flushable);
        if (flushable instanceof Memtable)
        {
            // special-casing Memtable here is a bit messy, but it's best to keep the flush-related happenings in one place
            // since they're a little complicated.  (We dont' want to move the remove back to switchMemtable, which is
            // the other sane option, since that could mean keeping a flushed memtable in the Historical set unnecessarily
            // while earlier flushes finish.)
            getMemtablesPendingFlushNotNull(columnFamily_).add((Memtable) flushable); // it's ok for the MT to briefly be both active and pendingFlush
        }
        final Condition condition = new SimpleCondition();
        flushSorter_.submit(new Runnable()
        {
            public void run()
            {
                final List sortedKeys = flushable.getSortedKeys();
                flushWriter_.submit(new Runnable()
                {
                    public void run()
                    {
                        try
                        {
                            addSSTable(flushable.writeSortedContents(sortedKeys));
                        }
                        catch (IOException e)
                        {
                            throw new RuntimeException(e);
                        }
                        if (flushable instanceof Memtable)
                        {
                            getMemtablesPendingFlushNotNull(columnFamily_).remove(flushable);
                        }
                        condition.signalAll();
                    }
                });
            }
        });
        return condition;
    }

    public boolean isSuper()
    {
        return isSuper_;
    }

    public int getMemtableColumnsCount()
    {
        return getMemtableThreadSafe().getCurrentObjectCount();
    }

    public int getMemtableDataSize()
    {
        return getMemtableThreadSafe().getCurrentSize();
    }

    public int getMemtableSwitchCount()
    {
        return memtableSwitchCount;
    }

    /**
     * get the current memtable in a threadsafe fashion.  note that simply "return memtable_" is
     * incorrect; you need to lock to introduce a thread safe happens-before ordering.
     *
     * do NOT use this method to do either a put or get on the memtable object, since it could be
     * flushed in the meantime (and its executor terminated).
     *
     * also do NOT make this method public or it will really get impossible to reason about these things.
     * @return
     */
    private Memtable getMemtableThreadSafe()
    {
        Table.flusherLock_.readLock().lock();
        try
        {
            return memtable_;
        }
        finally
        {
            Table.flusherLock_.readLock().unlock();
        }
    }

    public Iterator<DecoratedKey> memtableKeyIterator() throws ExecutionException, InterruptedException
    {
        Table.flusherLock_.readLock().lock();
        try
        {
             return memtable_.getKeyIterator();
        }
        finally
        {
            Table.flusherLock_.readLock().unlock();
        }
    }

    public Collection<SSTableReader> getSSTables()
    {
        return ssTables_.getSSTables();
    }

    public int getReadCount()
    {
        return readStats_.size();
    }

    public double getReadLatency()
    {
        return readStats_.mean();
    }

    // TODO this actually isn't a good meature of pending tasks
    public int getPendingTasks()
    {
        return Table.flusherLock_.getQueueLength();
    }

    /**
     * @return the number of write operations on this column family in the last minute
     */
    public int getWriteCount() {
        return writeStats_.size();
    }

    /**
     * @return average latency per write operation in the last minute
     */
    public double getWriteLatency() {
        return writeStats_.mean();
    }

    public ColumnFamily getColumnFamily(String key, QueryPath path, byte[] start, byte[] finish, boolean reversed, int limit) throws IOException
    {
        return getColumnFamily(new SliceQueryFilter(key, path, start, finish, reversed, limit));
    }

    public ColumnFamily getColumnFamily(QueryFilter filter) throws IOException
    {
        return getColumnFamily(filter, getDefaultGCBefore());
    }

    /**
     * get a list of columns starting from a given column, in a specified order.
     * only the latest version of a column is returned.
     * @return null if there is no data and no tombstones; otherwise a ColumnFamily
     */
    public ColumnFamily getColumnFamily(QueryFilter filter, int gcBefore) throws IOException
    {
        assert columnFamily_.equals(filter.getColumnFamilyName());

        long start = System.currentTimeMillis();
        try
        {
            // if we are querying subcolumns of a supercolumn, fetch the supercolumn with NQF, then filter in-memory.
            if (filter.path.superColumnName != null)
            {
                QueryFilter nameFilter = new NamesQueryFilter(filter.key, new QueryPath(columnFamily_), filter.path.superColumnName);
                ColumnFamily cf = getColumnFamilyInternal(nameFilter, gcBefore);
                if (cf == null || cf.getColumnCount() == 0)
                    return cf;

                assert cf.getColumns().size() == 1;
                SuperColumn sc = (SuperColumn)cf.getColumns().iterator().next();
                SuperColumn scFiltered = filter.filterSuperColumn(sc, gcBefore);
                ColumnFamily cfFiltered = cf.cloneShallow();
                cfFiltered.addColumn(scFiltered);
                return removeDeleted(cfFiltered, gcBefore);
            }

            return removeDeleted(getColumnFamilyInternal(filter, gcBefore), gcBefore);
        }
        finally
        {
            readStats_.add(System.currentTimeMillis() - start);
        }
    }

    private ColumnFamily getColumnFamilyInternal(QueryFilter filter, int gcBefore) throws IOException
    {
        // we are querying top-level columns, do a merging fetch with indexes.
        List<ColumnIterator> iterators = new ArrayList<ColumnIterator>();
        try
        {
            final ColumnFamily returnCF;
            ColumnIterator iter;

            /* add the current memtable */
            Table.flusherLock_.readLock().lock();
            try
            {
                iter = filter.getMemColumnIterator(memtable_, getComparator());
                returnCF = iter.getColumnFamily().asMutable();
            }
            finally
            {
                Table.flusherLock_.readLock().unlock();
            }
            iterators.add(iter);

            /* add the memtables being flushed */
            List<Memtable> memtables = getUnflushedMemtables(filter.getColumnFamilyName());
            for (Memtable memtable:memtables)
            {
                iter = filter.getMemColumnIterator(memtable, getComparator());
                returnCF.delete(iter.getColumnFamily());
                iterators.add(iter);
            }

            /* add the SSTables on disk */
            for (SSTableReader sstable : ssTables_)
            {
                iter = filter.getSSTableColumnIterator(sstable);
                if (iter.hasNext()) // initializes iter.CF
                {
                    returnCF.delete(iter.getColumnFamily());
                }
                iterators.add(iter);
            }

            Comparator<IColumn> comparator = filter.getColumnComparator(getComparator());
            Iterator collated = IteratorUtils.collatedIterator(comparator, iterators);
            if (!collated.hasNext())
                return null;

            filter.collectCollatedColumns(returnCF, collated, gcBefore);
            return returnCF;
        }
        finally
        {
            /* close all cursors */
            for (ColumnIterator ci : iterators)
            {
                try
                {
                    ci.close();
                }
                catch (Throwable th)
                {
                    logger_.error("error closing " + ci, th);
                }
            }
        }
    }

    /**
     * @param startWith key to start with, inclusive.  empty string = start at beginning.
     * @param stopAt key to stop at, inclusive.  empty string = stop only when keys are exhausted.
     * @param maxResults
     * @return list of keys between startWith and stopAt
     */
    public RangeReply getKeyRange(final String startWith, final String stopAt, int maxResults)
    throws IOException, ExecutionException, InterruptedException
    {
        final DecoratedKey startWithDK = partitioner.decorateKey(startWith);
        final DecoratedKey stopAtDK = partitioner.decorateKey(stopAt);
        // (OPP key decoration is a no-op so using the "decorated" comparator against raw keys is fine)
        final Comparator<DecoratedKey> comparator = partitioner.getDecoratedKeyComparator();

        // create a CollatedIterator that will return unique keys from different sources
        // (current memtable, historical memtables, and SSTables) in the correct order.
        List<Iterator<DecoratedKey>> iterators = new ArrayList<Iterator<DecoratedKey>>();

        // we iterate through memtables with a priority queue to avoid more sorting than necessary.
        // this predicate throws out the keys before the start of our range.
        Predicate<DecoratedKey> p = new Predicate<DecoratedKey>()
        {
            public boolean apply(DecoratedKey key)
            {
                return comparator.compare(startWithDK, key) <= 0
                       && (stopAt.isEmpty() || comparator.compare(key, stopAtDK) <= 0);
            }
        };

        // current memtable keys.  have to go through the CFS api for locking.
        iterators.add(Iterators.filter(memtableKeyIterator(), p));
        // historical memtables
        for (Memtable memtable : ColumnFamilyStore.getUnflushedMemtables(columnFamily_))
        {
            iterators.add(Iterators.filter(memtable.getKeyIterator(), p));
        }

        // sstables
        for (SSTableReader sstable : ssTables_)
        {
            final SSTableScanner scanner = sstable.getScanner();
            scanner.seekTo(startWithDK);
            Iterator<DecoratedKey> iter = new CloseableIterator<DecoratedKey>()
            {
                public boolean hasNext()
                {
                    return scanner.hasNext();
                }
                public DecoratedKey next()
                {
                    return scanner.next().getKey();
                }
                public void remove()
                {
                    throw new UnsupportedOperationException();
                }
                public void close() throws IOException
                {
                    scanner.close();
                }
            };
            assert iter instanceof Closeable; // otherwise we leak FDs
            iterators.add(iter);
        }

        Iterator<DecoratedKey> collated = IteratorUtils.collatedIterator(comparator, iterators);
        Iterable<DecoratedKey> reduced = new ReducingIterator<DecoratedKey, DecoratedKey>(collated) {
            DecoratedKey current;

            public void reduce(DecoratedKey current)
            {
                 this.current = current;
            }

            protected DecoratedKey getReduced()
            {
                return current;
            }
        };

        try
        {
            // pull keys out of the CollatedIterator.  checking tombstone status is expensive,
            // so we set an arbitrary limit on how many we'll do at once.
            List<String> keys = new ArrayList<String>();
            boolean rangeCompletedLocally = false;
            for (DecoratedKey current : reduced)
            {
                if (!stopAt.isEmpty() && comparator.compare(stopAtDK, current) < 0)
                {
                    rangeCompletedLocally = true;
                    break;
                }
                // make sure there is actually non-tombstone content associated w/ this key
                // TODO record the key source(s) somehow and only check that source (e.g., memtable or sstable)
                QueryFilter filter = new SliceQueryFilter(current.key, new QueryPath(columnFamily_), ArrayUtils.EMPTY_BYTE_ARRAY, ArrayUtils.EMPTY_BYTE_ARRAY, false, 1);
                if (getColumnFamily(filter, Integer.MAX_VALUE) != null)
                {
                    keys.add(current.key);
                }
                if (keys.size() >= maxResults)
                {
                    rangeCompletedLocally = true;
                    break;
                }
            }
            return new RangeReply(keys, rangeCompletedLocally);
        }
        finally
        {
            for (Iterator iter : iterators)
            {
                if (iter instanceof Closeable)
                {
                    ((Closeable)iter).close();
                }
            }
        }
    }

    /**
     * @param startWith key to start with, inclusive.  empty string = start at beginning.
     * @param stopAt key to stop at, inclusive.  empty string = stop only when keys are exhausted.
     * @param maxResults
     * @return list of keys between startWith and stopAt

       TODO refactor better.  this is just getKeyRange w/o the deletion check, for the benefit of
       range_slice.  still opens one randomaccessfile per key, which sucks.  something like compactioniterator
       would be better.
     */
    public RangeReply getKeyRangeRaw(final DecoratedKey startWith, final DecoratedKey stopAt, int maxResults)
    throws IOException, ExecutionException, InterruptedException
    {
        // (OPP key decoration is a no-op so using the "decorated" comparator against raw keys is fine)
        final Comparator<DecoratedKey> comparator = partitioner.getDecoratedKeyComparator();

        // create a CollatedIterator that will return unique keys from different sources
        // (current memtable, historical memtables, and SSTables) in the correct order.
        List<Iterator<DecoratedKey>> iterators = new ArrayList<Iterator<DecoratedKey>>();

        // we iterate through memtables with a priority queue to avoid more sorting than necessary.
        // this predicate throws out the keys before the start of our range.
        Predicate<DecoratedKey> p = new Predicate<DecoratedKey>()
        {
            public boolean apply(DecoratedKey key)
            {
                return comparator.compare(startWith, key) <= 0
                       && (stopAt.isEmpty() || comparator.compare(key,  stopAt) <= 0);
            }
        };

        // current memtable keys.  have to go through the CFS api for locking.
        iterators.add(Iterators.filter(memtableKeyIterator(), p));
        // historical memtables
        for (Memtable memtable : ColumnFamilyStore.getUnflushedMemtables(columnFamily_))
        {
            iterators.add(Iterators.filter(memtable.getKeyIterator(), p));
        }

        // sstables
        for (SSTableReader sstable : ssTables_)
        {
            final SSTableScanner scanner = sstable.getScanner();
            scanner.seekTo(startWith);
            Iterator<DecoratedKey> iter = new CloseableIterator<DecoratedKey>()
            {
                public boolean hasNext()
                {
                    return scanner.hasNext();
                }
                public DecoratedKey next()
                {
                    return scanner.next().getKey();
                }
                public void remove()
                {
                    throw new UnsupportedOperationException();
                }
                public void close() throws IOException
                {
                    scanner.close();
                }
            };
            assert iter instanceof Closeable; // otherwise we leak FDs
            iterators.add(iter);
        }

        Iterator<DecoratedKey> collated = IteratorUtils.collatedIterator(comparator, iterators);
        Iterable<DecoratedKey> reduced = new ReducingIterator<DecoratedKey, DecoratedKey>(collated) {
            DecoratedKey current;

            public void reduce(DecoratedKey current)
            {
                 this.current = current;
            }

            protected DecoratedKey getReduced()
            {
                return current;
            }
        };

        try
        {
            // pull keys out of the CollatedIterator
            List<String> keys = new ArrayList<String>();
            boolean rangeCompletedLocally = false;
            for (DecoratedKey current : reduced)
            {
                if (!stopAt.isEmpty() && comparator.compare( stopAt, current) < 0)
                {
                    rangeCompletedLocally = true;
                    break;
                }
                keys.add(current.key);
                if (keys.size() >= maxResults)
                {
                    rangeCompletedLocally = true;
                    break;
                }
            }
            return new RangeReply(keys, rangeCompletedLocally);
        }
        finally
        {
            for (Iterator iter : iterators)
            {
                if (iter instanceof Closeable)
                {
                    ((Closeable)iter).close();
                }
            }
        }
    }

    /**
     *
     * @param super_column
     * @param startKey key to start at (inclusive). empty string = start at the beginning.
     * @param finishKey key to stop at (inclusive). empty string = stop at the end.
     * @param keyMax maximum number of keys to process, regardless of startKey/finishKey
     * @param sliceRange may be null if columnNames is specified. specifies contiguous columns to return in what order.
     * @param columnNames may be null if sliceRange is specified. specifies which columns to return in what order.      @return list of key->list<column> tuples.
     * @throws IOException
     * @throws ExecutionException
     * @throws InterruptedException
     */
    public RangeSliceReply getRangeSlice(byte[] super_column, final DecoratedKey startKey, final DecoratedKey finishKey, int keyMax, SliceRange sliceRange, List<byte[]> columnNames)
    throws IOException, ExecutionException, InterruptedException
    {
        RangeReply rr = getKeyRangeRaw(startKey, finishKey, keyMax);
        List<Row> rows = new ArrayList<Row>(rr.keys.size());
        final QueryPath queryPath =  new QueryPath(columnFamily_, super_column, null);
        final SortedSet<byte[]> columnNameSet = new TreeSet<byte[]>(getComparator());
        if (columnNames != null)
            columnNameSet.addAll(columnNames);
        for (String key : rr.keys)
        {
            QueryFilter filter = sliceRange == null ? new NamesQueryFilter(key, queryPath, columnNameSet) : new SliceQueryFilter(key, queryPath, sliceRange.start, sliceRange.finish, sliceRange.reversed, sliceRange.count);
            rows.add(new Row(key, getColumnFamily(filter)));
        }

        return new RangeSliceReply(rows, rr.rangeCompletedLocally);
    }

    public AbstractType getComparator()
    {
        return DatabaseDescriptor.getComparator(table_, columnFamily_);
    }

    /**
     * Take a snap shot of this columnfamily store.
     * 
     * @param snapshotName the name of the associated with the snapshot 
     */
    public void snapshot(String snapshotName) throws IOException
    {
        try
        {
            forceBlockingFlush();
        }
        catch (ExecutionException e)
        {
            throw new RuntimeException(e);
        }
        catch (InterruptedException e)
        {
            throw new AssertionError(e);
        }

        for (SSTableReader ssTable : ssTables_)
        {
            // mkdir
            File sourceFile = new File(ssTable.getFilename());
            File dataDirectory = sourceFile.getParentFile().getParentFile();
            String snapshotDirectoryPath = Table.getSnapshotPath(dataDirectory.getAbsolutePath(), table_, snapshotName);
            FileUtils.createDirectory(snapshotDirectoryPath);

            // hard links
            File targetLink = new File(snapshotDirectoryPath, sourceFile.getName());
            FileUtils.createHardLink(sourceFile, targetLink);

            sourceFile = new File(ssTable.indexFilename());
            targetLink = new File(snapshotDirectoryPath, sourceFile.getName());
            FileUtils.createHardLink(sourceFile, targetLink);

            sourceFile = new File(ssTable.filterFilename());
            targetLink = new File(snapshotDirectoryPath, sourceFile.getName());
            FileUtils.createHardLink(sourceFile, targetLink);

            if (logger_.isDebugEnabled())
                logger_.debug("Snapshot for " + table_ + " table data file " + sourceFile.getAbsolutePath() +
                    " created as " + targetLink.getAbsolutePath());
        }
    }

    /**
     * for testing.  no effort is made to clear historical memtables.
     */
    void clearUnsafe()
    {
        memtable_.clearUnsafe();
        ssTables_.clearUnsafe();
    }

}<|MERGE_RESOLUTION|>--- conflicted
+++ resolved
@@ -570,20 +570,6 @@
     }
 
     /*
-<<<<<<< HEAD
-     * This version is used only on start up when we are recovering from logs.
-     * Hence no locking is required since we process logs on the main thread. In
-     * the future we may want to parellelize the log processing for a table by
-     * having a thread per log file present for recovery. Re-visit at that time.
-     */
-    void applyNow(String key, AColumnFamily columnFamily) throws IOException
-    {
-        getMemtableThreadSafe().put(key, columnFamily);
-    }
-
-    /*
-=======
->>>>>>> e3ec9984
      * This method is called when the Memtable is frozen and ready to be flushed
      * to disk. This method informs the CommitLog that a particular ColumnFamily
      * is being flushed to disk.
