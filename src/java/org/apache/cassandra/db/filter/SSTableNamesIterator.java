--- conflicted
+++ resolved
@@ -57,7 +57,6 @@
         this.keys = Iterators.peekingIterator(keys.iterator());
         buffer = new ArrayDeque<IColumn>();
 
-<<<<<<< HEAD
         scanner = ssTable.getScanner(DatabaseDescriptor.getIndexedReadBufferSizeInKB() * 1024);
         comparator = scanner.comparator();
         ncomparator = new Named.Comparator(comparator);
@@ -84,18 +83,6 @@
             throw new IOError(e);
         }
     }
-=======
-        DecoratedKey decoratedKey = ssTable.getPartitioner().decorateKey(key);
-
-        FileDataInput file = ssTable.getFileDataInput(decoratedKey, DatabaseDescriptor.getIndexedReadBufferSizeInKB() * 1024);
-        if (file == null)
-            return;
-        try
-        {
-            DecoratedKey keyInDisk = ssTable.getPartitioner().convertFromDiskFormat(file.readUTF());
-            assert keyInDisk.equals(decoratedKey) : keyInDisk;
-            file.readInt(); // data size
->>>>>>> a96bdf32
 
     private IColumn computeNextUnsafe() throws IOException
     {
