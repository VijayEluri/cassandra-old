--- conflicted
+++ resolved
@@ -453,21 +453,7 @@
 
         // usually mTF will be empty and this will be a no-op
         for (Map.Entry<ColumnFamilyStore, Memtable> entry : memtablesToFlush.entrySet())
-<<<<<<< HEAD
-            entry.getKey().switchMemtable(entry.getValue());
-    }
-
-    void applyNow(RowMutation row) throws IOException
-    {
-        String key = row.key();
-        for (AColumnFamily columnFamily : row.getColumnFamilies())
-        {
-            ColumnFamilyStore cfStore = columnFamilyStores_.get(columnFamily.name);
-            cfStore.applyNow(key, columnFamily);
-        }
-=======
             entry.getKey().switchMemtable(entry.getValue(), writeCommitLog);
->>>>>>> e3ec9984
     }
 
     public List<Future<?>> flush() throws IOException
