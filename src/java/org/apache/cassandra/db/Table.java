--- conflicted
+++ resolved
@@ -461,12 +461,8 @@
             Collection<IColumn> columns = columnFamily.getSortedColumns();
             for (IColumn column : columns)
             {
-<<<<<<< HEAD
-                ColumnFamilyStore cfStore = columnFamilyStores_.get(new String(column.name(), "UTF-8"));
                 // FIXME: this seems totally broken
-=======
                 ColumnFamilyStore cfStore = columnFamilyStores.get(new String(column.name(), "UTF-8"));
->>>>>>> a96bdf32
                 cfStore.applyBinary(key, column.value());
             }
         }
