/*
 * 
 * Licensed to the Apache Software Foundation (ASF) under one
 * or more contributor license agreements.  See the NOTICE file
 * distributed with this work for additional information
 * regarding copyright ownership.  The ASF licenses this file
 * to you under the Apache License, Version 2.0 (the
 * "License"); you may not use this file except in compliance
 * with the License.  You may obtain a copy of the License at
 * 
 *   http://www.apache.org/licenses/LICENSE-2.0
 * 
 * Unless required by applicable law or agreed to in writing,
 * software distributed under the License is distributed on an
 * "AS IS" BASIS, WITHOUT WARRANTIES OR CONDITIONS OF ANY
 * KIND, either express or implied.  See the License for the
 * specific language governing permissions and limitations
 * under the License.
 * 
 */

package org.apache.cassandra.io;

import java.io.*;
import java.util.*;
import java.util.zip.GZIPOutputStream;

import org.apache.log4j.Logger;

import org.apache.cassandra.db.*; // FIXME: remove when we remove flatteningAppend

import org.apache.cassandra.dht.IPartitioner;
import org.apache.cassandra.service.StorageService;
import org.apache.cassandra.utils.BloomFilter;
import org.apache.cassandra.utils.FBUtilities;
import org.apache.cassandra.utils.Pair;
import org.apache.cassandra.config.DatabaseDescriptor;
<<<<<<< HEAD
=======
import org.apache.cassandra.io.util.BufferedRandomAccessFile;
import org.apache.cassandra.io.util.DataOutputBuffer;
import com.reardencommerce.kernel.collections.shared.evictable.ConcurrentLinkedHashMap;
>>>>>>> a96bdf32

/**
 * An SSTable is made up of an 'index', 'filter' and 'data' file.
 *
 * The index file contains a sequence of IndexEntries which point to the positions
 * of blocks in the data file.
 *
 * The data file contains a sequence of blocks. Blocks contain series of Columns,
 * which are separated by SliceMark objects which can be used for skipping through the
 * block.
 *
 * SliceMark objects are written _at_least_ at the beginning of every 'natural'
 * subrange: for instance, for a column family of type super, there are SliceMarks
 * surrounding each set of subcolumns, but if the subcolumns for one column overflow
 * the end of a block (of target size MAX_BLOCK_BYTES), an additional 'artificial'
 * SliceMark will mark the beginning of the next block. See shouldFlushSlice().
 *
 * TODO: absolutely, positutely need an ascii diagram here.
 */
public class SSTableWriter extends SSTable
{
    private static Logger logger = Logger.getLogger(SSTableWriter.class);

    /**
     * The target decompressed size of a block. An entire block might need to be
     * read from disk in order to read a single column. If a column is large
     * enough, the block containing it might be stretched to larger than this value.
     * FIXME: tune and make configurable
     */
    public static final int TARGET_MAX_BLOCK_BYTES = 1 << 16;

    enum BoundaryType
    {
        NONE,
        // column parents have changed
        NATURAL,
        // metadata has changed, or size limits were reached
        ARTIFICIAL
    }

    // buffer for data contained in the current slice/block
    private BlockContext blockContext;

    private long columnsWritten;
    private long slicesWritten;
    private int blocksWritten;

    private BufferedRandomAccessFile dataFile;
    private BufferedRandomAccessFile indexFile;

    private ColumnKey lastWrittenKey;

    public SSTableWriter(String filename, long keyCount, IPartitioner partitioner) throws IOException
    {
        super(filename, partitioner);
        dataFile = new BufferedRandomAccessFile(path, "rw", (int)(DatabaseDescriptor.getFlushDataBufferSizeInMB() * 1024 * 1024));
        indexFile = new BufferedRandomAccessFile(indexFilename(), "rw", (int)(DatabaseDescriptor.getFlushIndexBufferSizeInMB() * 1024 * 1024));

        // block metadata
        blockContext = new BlockContext();

        // etc
        columnsWritten = 0;
        slicesWritten = 0;
        blocksWritten = 0;
        // TODO: assumes ~11 columns per key
        // TODO: fix long -> int cast
        bf = new BloomFilter((int)(keyCount*11), 15); 
        lastWrittenKey = null;
    }

    /**
     * Flushes the current slice if it is not empty, and begins a new one with the
     * given key.
     * @return An IndexEntry if the flush caused a block to be closed as well.
     */
    private void flushSlice(Slice.Metadata meta, BoundaryType btype, ColumnKey columnKey, boolean closeBlock) throws IOException
    {
        if (blockContext.isEmpty())
            return;

        // flush the current slice
        IndexEntry entry = blockContext.flushSlice(dataFile, indexFile, btype,
                                                   columnKey, closeBlock);
        if (entry != null)
            addToIndex(entry);
        slicesWritten++;
        // then reset for the next slice
        blockContext.resetSlice(meta, btype, columnKey);
    }

    /**
     * A new Slice must be created on disk if any of the following are true.
     * 1. the new key does not fall into the current subrange/slice,
     *   * aka, a 'natural' boundary: the key written in the new slice will be the
     *     first in the next subrange.
     * 2. the new key has different metadata than the current slice,
     * 3. the slice size threshold has been reached.
     *
     * At a natural boundary, the least significant name in the key will be NAME_BEGIN,
     * which rounds the beginning of the slice down to the beginning of the subrange,
     * and causes the Metadata to cover all of the subrange.
     *
     * NB: Ordering is important here: natural boundaries must always be created
     * when the parent changes, otherwise, slice keys may be out of order on disk.
     *
     * @return A BoundaryType indicating if/why the slice should be flushed.
     */
    private BoundaryType shouldFlushSlice(Slice.Metadata meta, ColumnKey columnKey)
    {
        int comparison = comparator.compare(lastWrittenKey, columnKey, columnDepth-1);
        assert comparison <= 0 : "Keys written out of order! Last written key : " +
            lastWrittenKey + " Current key : " + columnKey + " Writing to " + path;
        if (comparison < 0)
            // name changed at sliceDepth: natural boundary
            return BoundaryType.NATURAL;
        if (blockContext.getApproxSliceLength() > TARGET_MAX_SLICE_BYTES)
            // max slice length reached: artificial boundary
            return BoundaryType.ARTIFICIAL;
        if (!meta.equals(blockContext.getMeta()))
            // metadata changed: artificial boundary
            return BoundaryType.ARTIFICIAL;
        return BoundaryType.NONE;
    }

    /**
     * Prepares to buffer a series of Columns that start at and share parents with
     * ColumnKey.
     *
     * @param meta @see append.
     * @param columnKey The key that is about to be appended.
     */
    private void beforeAppend(Slice.Metadata meta, ColumnKey columnKey) throws IOException
    {
        assert columnKey != null : "Keys must not be null.";

        if (lastWrittenKey == null)
        {
            // we're beginning the first slice: natural boundary
            blockContext.resetSlice(meta, BoundaryType.NATURAL, columnKey);
            return;
        }

        // true if the current block has reached its target length
        boolean filled = TARGET_MAX_BLOCK_BYTES < blockContext.getApproxBlockLength();

        // determine if we need to flush the current slice
        BoundaryType btype = shouldFlushSlice(meta, columnKey);
        if (btype != BoundaryType.NONE)
            // flush the previous slice to the data file
            flushSlice(meta, btype, columnKey, filled);
    }

    /**
     * Handles appending any metadata to the index after having possibly closed
     * a block.
     *
     * @param entry If a block was closed, an IndexEntry for the block.
     */
    private void addToIndex(IndexEntry entry) throws IOException
    {
        if (entry == null)
            // this append fell into the last block: don't need a new IndexEntry
            return;

        entry.serialize(indexFile);
        if (logger.isDebugEnabled())
            logger.debug("Closed block for " + entry + " in " + getFilename());

        // if we've written INDEX_INTERVAL blocks/IndexEntries, hold onto one in memory
        if (blocksWritten++ % INDEX_INTERVAL != 0)
            return;
        indexEntries.add(entry);
    }

    /**
     * Appends the given column to the SSTable.
     *
     * @param meta Metadata for the parents of the column. A supercf has
     *     a Metadata list of length 2, while a standard cf has length 1.
     * @param columnKey The fully qualified key for the column.
     * @param column A column to append to the SSTable, or null if the given
     *     Metadata represents a tombstone.
     */
    public void append(Slice.Metadata meta, ColumnKey columnKey, Column column) throws IOException
    {
        assert column != null;
        beforeAppend(meta, columnKey);
        blockContext.buffer(column);

        // add to filter
        columnKey.addToBloom(bf);
        lastWrittenKey = columnKey;
        columnsWritten++;
    }

    /**
     * Appends the given SliceBuffer to the SSTable. The buffer is assumed not
     * to violate SLICE_TARGET_MAX_BYTES.
     *
     * @param slice SliceBuffer to append.
     */
    public void append(SliceBuffer slice) throws IOException
    {
        assert slice != null;
        beforeAppend(slice.meta, slice.key);
        blockContext.buffer(slice);

        // add to filter
        for (Column col : slice.realized())
            // TODO: this realizes the columns, and copies and hashes the key for each
            // one: consider unioning the bloom filters during minor compactions, and
            // building it externally for major compactions
            slice.key.withName(col.name()).addToBloom(bf);
        lastWrittenKey = slice.end;
        columnsWritten += slice.numCols();
    }

    /**
     * FIXME: Flattens a CF into a SSTableWriter: in the long term the CF structure
     * should probably be replaced in memory with something like Slice, or removed
     * altogether.
     */
    @Deprecated
    public void flatteningAppend(DecoratedKey key, ColumnFamily cf) throws IOException
    {
        Slice.Metadata meta = new Slice.Metadata(cf.getMarkedForDeleteAt(),
                                                 cf.getLocalDeletionTime());

        if (!cf.isSuper())
        {
            for (IColumn column : cf.getSortedColumns())
                append(meta, new ColumnKey(key, column.name()), (Column)column);
            return;
        }
        
        for (IColumn column : cf.getSortedColumns())
        {
            SuperColumn sc = (SuperColumn)column;
            // super columns contain an additional level of metadata
            Slice.Metadata childMeta = meta.childWith(sc.getMarkedForDeleteAt(),
                                                      sc.getLocalDeletionTime());
            for (IColumn subc : sc.getSubColumns())
            {
                /* Now write the key and column to disk */
                append(childMeta, new ColumnKey(key, sc.name(), subc.name()),
                       (Column)subc);
            }
        }
    }

    /**
     * Renames temporary SSTable files to valid data, index, and bloom filter files
     */
    public SSTableReader closeAndOpenReader(double cacheFraction) throws IOException
    {
        // flush the slice and block we were writing
        flushSlice(null, BoundaryType.NATURAL, null, true);

        // bloom filter
        FileOutputStream fos = new FileOutputStream(filterFilename());
        DataOutputStream stream = new DataOutputStream(fos);
        BloomFilter.serializer().serialize(bf, stream);
        stream.flush();
        fos.getFD().sync();
        stream.close();

        // index
        indexFile.getChannel().force(true);
        indexFile.close();

        // main data
        dataFile.getChannel().force(true);
        dataFile.close();

        logger.info("Wrote " + blocksWritten + " blocks, " +
            slicesWritten + " slices, and " + columnsWritten + " columns to " + path);

        rename(indexFilename());
        rename(filterFilename());
        path = rename(path); // important to do this last since index & filter file names are derived from it

<<<<<<< HEAD
        return new SSTableReader(path, partitioner, indexEntries, bf,
                                (int)(cacheFraction * columnsWritten));
=======
        ConcurrentLinkedHashMap<DecoratedKey, SSTableReader.PositionSize> keyCache = cacheFraction > 0
                                                        ? SSTableReader.createKeyCache((int) (cacheFraction * keysWritten))
                                                        : null;
        return new SSTableReader(path, partitioner, indexPositions, bf, keyCache);
>>>>>>> a96bdf32
    }

    static String rename(String tmpFilename)
    {
        String filename = tmpFilename.replace("-" + SSTable.TEMPFILE_MARKER, "");
        try
        {
            FBUtilities.renameWithConfirm(tmpFilename, filename);
        }
        catch (IOException e)
        {
            throw new IOError(e);
        }
        return filename;
    }

    public static SSTableReader renameAndOpen(String dataFileName) throws IOException
    {
        SSTableWriter.rename(indexFilename(dataFileName));
        SSTableWriter.rename(filterFilename(dataFileName));
        dataFileName = SSTableWriter.rename(dataFileName);
        return SSTableReader.open(dataFileName, StorageService.getPartitioner(), DatabaseDescriptor.getKeysCachedFraction(parseTableName(dataFileName)));
    }

    /**
     * A mutable class representing the currently buffered slice, and the containing
     * block. All data between individual SliceMarks will be buffered here, so that
     * we can determine the length from the first mark to the second.
     */
    static class BlockContext
    {
        private Slice.Metadata meta = null;
        private ColumnKey sliceKey = null;
        private int numCols = 0;

        private int slicesInBlock = 0;
        private long currentBlockPos = 0;
        private ColumnKey blockKey = null;

        // the slice in progress
        private DataOutputBuffer sliceBuffer = new DataOutputBuffer();
        // the block in progress
        private DataOutputBuffer rawBlock = null;
        private DataOutputStream blockStream = null;

        /**
         * Serializes and buffers the given column into the current slice.
         */
        public void buffer(Column column)
        {
            Column.serializer().serialize(column, sliceBuffer);
            numCols++;
        }

        /**
         * Buffers the given slice: asserts that the current slice is empty.
         */
        public void buffer(SliceBuffer slice)
        {
            assert isEmpty();
            meta = slice.meta;
            sliceKey = slice.key;
            numCols = slice.numCols();
            // TODO: we copy rather than worrying about who owns the input buffer
            try
            {
                sliceBuffer.write(slice.serialized().getData(),
                                  0, slice.serialized().getLength());
            }
            catch (IOException e)
            {
                throw new AssertionError(e);
            }
        }

        /**
         * @return The metadata for the current slice, or null if a slice has not
         * been started.
         */
        public Slice.Metadata getMeta()
        {
            return meta;
        }

        /**
         * @return True if no columns are buffered for the current slice.
         */
        public boolean isEmpty()
        {
            return numCols == 0;
        }

        /**
         * @return The uncompressed length of the block, and the approximate length
         * of the currently buffered slice.
         */
        public int getApproxBlockLength()
        {
            return (blockStream != null ? blockStream.size() : 0) + getApproxSliceLength();
        }

        public int getApproxSliceLength()
        {
            return sliceBuffer.getLength();
        }

        /**
         * Closes the current block, and resets the context so that the next
         * flushed slice will be the first in a new block.
         */
        private IndexEntry closeBlock(RandomAccessFile dataFile, RandomAccessFile indexFile) throws IOException
        {
            assert blockStream != null;

            // flush block content to rawBlock, and write that to the data file
            blockStream.close();
            new BlockHeader(rawBlock.getLength(), "FIXME").serialize(dataFile);
            dataFile.write(rawBlock.getData(), 0, rawBlock.getLength());
            long nextBlockPos = dataFile.getFilePointer();

            // build an IndexEntry to mark the closed block
            int blockLen = (int)(nextBlockPos - currentBlockPos);
            IndexEntry entry = new IndexEntry(blockKey.dk, blockKey.names,
                                              indexFile.getFilePointer(),
                                              currentBlockPos);

            // reset for the next block
            rawBlock = null;
            blockStream = null;
            slicesInBlock = 0;
            blockKey = null;
            currentBlockPos = nextBlockPos;

            return entry;
        }

        /**
         * Begins a slice with the given shared metadata and first key.
         */
        public void resetSlice(Slice.Metadata meta, BoundaryType btype, ColumnKey sliceKey)
        {
            assert btype != BoundaryType.NONE;
            
            this.meta = meta;
            this.sliceKey = sliceKey != null && btype == BoundaryType.NATURAL ?
                sliceKey.withName(ColumnKey.NAME_BEGIN) : sliceKey;
            sliceBuffer.reset();
            numCols = 0;
        }

        /**
         * Prepend a mark to our buffer to indicate the beginning of the slice, and
         * then flush the buffered data to the given output.
         * @param closeBlock True if this should be the last slice in the block.
         * @return The IndexEntry for the closed block, or null.
         */
        public IndexEntry flushSlice(BufferedRandomAccessFile dataFile, BufferedRandomAccessFile indexFile, BoundaryType btype, ColumnKey nextKey, boolean closeBlock) throws IOException
        {
            assert btype != BoundaryType.NONE;

            // initialize if this is the first slice in a new block
            if (slicesInBlock == 0)
            {
                blockKey = sliceKey;
                // open raw block and stream
                assert rawBlock == null && blockStream == null;
                rawBlock = new DataOutputBuffer(TARGET_MAX_BLOCK_BYTES);
                // FIXME: plug in block compression here
                blockStream = new DataOutputStream(rawBlock);
            }

            int sliceLen = sliceBuffer.getLength();
            byte status = closeBlock ? SliceMark.BLOCK_END : SliceMark.BLOCK_CONTINUE;
            // TODO: this status code usage is yucky: we're rounding natural slice
            // boundaries up and down at their ends, so that metadata in the slice
            // applies to any keys we might come across later that share parents
            ColumnKey endKey = btype == BoundaryType.NATURAL ?
                sliceKey.withName(ColumnKey.NAME_END) : nextKey;
            nextKey = nextKey != null && btype == BoundaryType.NATURAL ?
                nextKey.withName(ColumnKey.NAME_BEGIN) : nextKey;
            new SliceMark(meta, sliceKey, endKey, nextKey,
                          sliceLen, numCols, status).serialize(blockStream);
            blockStream.write(sliceBuffer.getData(), 0, sliceLen);

            // update block counts
            slicesInBlock++;

            return closeBlock ? closeBlock(dataFile, indexFile) : null;
        }
    }
}<|MERGE_RESOLUTION|>--- conflicted
+++ resolved
@@ -35,12 +35,10 @@
 import org.apache.cassandra.utils.FBUtilities;
 import org.apache.cassandra.utils.Pair;
 import org.apache.cassandra.config.DatabaseDescriptor;
-<<<<<<< HEAD
-=======
 import org.apache.cassandra.io.util.BufferedRandomAccessFile;
 import org.apache.cassandra.io.util.DataOutputBuffer;
+
 import com.reardencommerce.kernel.collections.shared.evictable.ConcurrentLinkedHashMap;
->>>>>>> a96bdf32
 
 /**
  * An SSTable is made up of an 'index', 'filter' and 'data' file.
@@ -323,15 +321,8 @@
         rename(filterFilename());
         path = rename(path); // important to do this last since index & filter file names are derived from it
 
-<<<<<<< HEAD
         return new SSTableReader(path, partitioner, indexEntries, bf,
                                 (int)(cacheFraction * columnsWritten));
-=======
-        ConcurrentLinkedHashMap<DecoratedKey, SSTableReader.PositionSize> keyCache = cacheFraction > 0
-                                                        ? SSTableReader.createKeyCache((int) (cacheFraction * keysWritten))
-                                                        : null;
-        return new SSTableReader(path, partitioner, indexPositions, bf, keyCache);
->>>>>>> a96bdf32
     }
 
     static String rename(String tmpFilename)
