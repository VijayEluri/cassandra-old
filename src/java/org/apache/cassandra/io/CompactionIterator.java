--- conflicted
+++ resolved
@@ -90,28 +90,12 @@
 
         try
         {
-<<<<<<< HEAD
-            AColumnFamily thisCF;
-            try
-            {
-                thisCF = row.getColumnFamily();
-            }
-            catch (IOException e)
-            {
-                logger.error("Skipping row " + key + " in " + row.getPath(), e);
-                continue;
-            }
-            if (cf == null)
-                cf = thisCF.asMutable();
-            else
-                cf.addAll(thisCF);
-=======
             if (rows.size() > 1 || major)
             {
                 ColumnFamily cf = null;
                 for (IteratingRow row : rows)
                 {
-                    ColumnFamily thisCF;
+                    AColumnFamily thisCF;
                     try
                     {
                         thisCF = row.getColumnFamily();
@@ -122,13 +106,9 @@
                         continue;
                     }
                     if (cf == null)
-                    {
-                        cf = thisCF;
-                    }
+                        cf = thisCF.asMutable();
                     else
-                    {
                         cf.addAll(thisCF);
-                    }
                 }
                 ColumnFamily cfPurged = major ? ColumnFamilyStore.removeDeleted(cf, gcBefore) : cf;
                 if (cfPurged == null)
@@ -147,7 +127,6 @@
                     throw new IOError(e);
                 }
             }
->>>>>>> e3ec9984
         }
         finally
         {
