--- conflicted
+++ resolved
@@ -24,14 +24,11 @@
 import org.junit.Test;
 
 import org.apache.cassandra.CleanupHelper;
-<<<<<<< HEAD
 import org.apache.cassandra.db.*;
 import org.apache.cassandra.dht.OrderPreservingPartitioner;
 import org.apache.cassandra.service.StorageService;
-=======
 import org.apache.cassandra.io.util.BufferedRandomAccessFile;
 import org.apache.cassandra.db.DecoratedKey;
->>>>>>> a96bdf32
 
 import com.google.common.base.Predicate;
 import com.google.common.base.Predicates;
@@ -64,7 +61,6 @@
 
     private void verifySingle(SSTableReader sstable, byte[] value, ColumnKey key) throws IOException
     {
-<<<<<<< HEAD
         BufferedRandomAccessFile file = new BufferedRandomAccessFile(sstable.getFilename(),
                                                                      "r", 1 << 8);
         try
@@ -96,15 +92,6 @@
         {
             file.close();
         }
-=======
-        BufferedRandomAccessFile file = new BufferedRandomAccessFile(sstable.path, "r");
-        file.seek(sstable.getPosition(sstable.partitioner.decorateKey(key)).position);
-        assert key.equals(file.readUTF());
-        int size = file.readInt();
-        byte[] bytes2 = new byte[size];
-        file.readFully(bytes2);
-        assert Arrays.equals(bytes2, bytes);
->>>>>>> a96bdf32
     }
 
     /**
@@ -139,7 +126,6 @@
                                                                      "r", 1 << 12);
         try
         {
-<<<<<<< HEAD
             Iterator<Map.Entry<ColumnKey, Column>> columns = map.entrySet().iterator();
             SSTableReader.Block block = sstable.getBlock(dataFile, 0);
             IndexEntry indexEntry = IndexEntry.deserialize(indexFile);
@@ -183,14 +169,6 @@
         {
             indexFile.close();
             dataFile.close();
-=======
-            file.seek(sstable.getPosition(sstable.partitioner.decorateKey(key)).position);
-            assert key.equals(file.readUTF());
-            int size = file.readInt();
-            byte[] bytes2 = new byte[size];
-            file.readFully(bytes2);
-            assert Arrays.equals(bytes2, map.get(key));
->>>>>>> a96bdf32
         }
     }
 
